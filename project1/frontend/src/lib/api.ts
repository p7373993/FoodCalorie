--- conflicted
+++ resolved
@@ -179,7 +179,6 @@
       ...options,
     };
 
-<<<<<<< HEAD
     // POST, PUT, DELETE 요청에 CSRF 토큰 추가
     if (['POST', 'PUT', 'DELETE', 'PATCH'].includes(options.method?.toUpperCase() || 'GET')) {
       try {
@@ -193,16 +192,6 @@
         // CSRF 토큰을 가져올 수 없어도 요청을 계속 진행
       }
     }
-=======
-    // 인증 토큰이 있으면 추가 (선택적) - 임시로 비활성화
-    // const token = typeof window !== 'undefined' ? localStorage.getItem('authToken') : null;
-    // if (token) {
-    //   config.headers = {
-    //     ...config.headers,
-    //     'Authorization': `Token ${token}`,
-    //   };
-    // }
->>>>>>> d89497ef
 
     const response = await fetch(url, config);
 
